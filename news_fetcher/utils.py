import json
import os
from datetime import datetime
import logging
import requests
from newspaper import Article
import random
import time
<<<<<<< HEAD
import re
from bs4 import BeautifulSoup
=======
>>>>>>> cf2117ac
from .config import USER_AGENTS, TIMEOUT, REQUEST_DELAY

def setup_logging():
    """Setup logging configuration"""
    logging.basicConfig(
        level=logging.INFO,
        format='%(asctime)s - %(name)s - %(levelname)s - %(message)s',
        handlers=[
            logging.FileHandler('news_fetcher.log'),
            logging.StreamHandler()
        ]
    )

def create_output_directory(directory: str):
    """Create output directory if it doesn't exist"""
    if not os.path.exists(directory):
        os.makedirs(directory)
        logging.info(f"Created directory: {directory}")

def save_to_json(data: list, filename: str):
    """Save data to JSON file"""
    try:
        with open(filename, 'w', encoding='utf-8') as f:
            json.dump(data, f, indent=2, ensure_ascii=False, default=str)
        logging.info(f"Saved {len(data)} articles to {filename}")
    except Exception as e:
        logging.error(f"Error saving to JSON: {e}")

def generate_filename(source_name: str) -> str:
    """Generate filename with timestamp"""
    timestamp = datetime.now().strftime("%Y%m%d_%H%M%S")
    return f"{source_name.lower()}_news_{timestamp}.json"

def get_random_user_agent():
    """Get random user agent from list"""
    return random.choice(USER_AGENTS)

def create_session():
    """Create requests session with proper headers"""
    session = requests.Session()
    session.headers.update({
        'User-Agent': get_random_user_agent(),
        'Accept': 'text/html,application/xhtml+xml,application/xml;q=0.9,image/webp,*/*;q=0.8',
        'Accept-Language': 'en-US,en;q=0.5',
        'Accept-Encoding': 'gzip, deflate',
        'Connection': 'keep-alive',
        'Upgrade-Insecure-Requests': '1',
    })
    return session

def fetch_article_content(url: str, source_name: str) -> dict:
    """Fetch full article content using newspaper3k"""
    try:
        article = Article(url)
        article.download()
        article.parse()
        
        # Only return if we have substantial content
        if article.text and len(article.text.strip()) > 200:
            return {
                'title': article.title,
                'text': article.text,
                'publish_date': article.publish_date,
                'authors': article.authors,
                'url': url,
                'source': source_name,
                'summary': article.summary if hasattr(article, 'summary') else '',
            }
        return None
        
    except Exception as e:
        logging.warning(f"Error fetching article {url}: {e}")
        return None

def respectful_delay():
    """Add random delay between requests using configured delay"""
    delay = random.uniform(REQUEST_DELAY * 0.5, REQUEST_DELAY * 1.5)
<<<<<<< HEAD
    time.sleep(delay)

def validate_article(article_data: dict) -> bool:
    """Validate that article has meaningful content"""
    if not article_data:
        return False
    
    # Check for essential fields
    required_fields = ['title', 'text', 'url']
    for field in required_fields:
        if not article_data.get(field):
            return False
    
    # Check minimum content length
    if len(article_data.get('text', '').strip()) < 200:
        return False
    
    # Check title length
    if len(article_data.get('title', '').strip()) < 10:
        return False
    
    return True
=======
    time.sleep(delay)
>>>>>>> cf2117ac
<|MERGE_RESOLUTION|>--- conflicted
+++ resolved
@@ -6,11 +6,10 @@
 from newspaper import Article
 import random
 import time
-<<<<<<< HEAD
+
 import re
 from bs4 import BeautifulSoup
-=======
->>>>>>> cf2117ac
+
 from .config import USER_AGENTS, TIMEOUT, REQUEST_DELAY
 
 def setup_logging():
@@ -88,7 +87,6 @@
 def respectful_delay():
     """Add random delay between requests using configured delay"""
     delay = random.uniform(REQUEST_DELAY * 0.5, REQUEST_DELAY * 1.5)
-<<<<<<< HEAD
     time.sleep(delay)
 
 def validate_article(article_data: dict) -> bool:
@@ -110,7 +108,4 @@
     if len(article_data.get('title', '').strip()) < 10:
         return False
     
-    return True
-=======
-    time.sleep(delay)
->>>>>>> cf2117ac
+    return True
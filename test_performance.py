--- conflicted
+++ resolved
@@ -112,7 +112,6 @@
     vector_db = LangChainVectorDB()
     
     # Check if data directory exists
-<<<<<<< HEAD
     data_dir = VECTOR_DB_DIR
     if not os.path.exists(data_dir):
         print("❌ Vector database directory not found")
@@ -122,10 +121,6 @@
     data_file = os.path.join(data_dir, "data.json")
     if not os.path.exists(data_file):
         print("❌ Vector database file not found")
-=======
-    if not os.path.exists(VECTOR_DB_DIR):
-        print(f"❌ Vector database directory not found: {VECTOR_DB_DIR}")
->>>>>>> cf2117ac
         return False
     
     # Try to load data
